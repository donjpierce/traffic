--- conflicted
+++ resolved
@@ -1,11 +1,7 @@
 {
     "_meta": {
         "hash": {
-<<<<<<< HEAD
-            "sha256": "384aebbcabb095a4558e2f38e9c547f007dada76e9fa48116869637bda6f4d86"
-=======
             "sha256": "cbfd5eb914fe60f01d6fec8a737b848af1ce86dac6872dc3818b9cf6f1b148b8"
->>>>>>> b621c23a
         },
         "pipfile-spec": 6,
         "requires": {
@@ -606,7 +602,6 @@
         },
         "pillow": {
             "hashes": [
-<<<<<<< HEAD
                 "sha256:088df396b047477dd1bbc7de6e22f58400dae2f21310d9e2ec2933b2ef7dfa4f",
                 "sha256:09e67ef6e430f90caa093528bd758b0616f8165e57ed8d8ce014ae32df6a831d",
                 "sha256:0b4d5ad2cd3a1f0d1df882d926b37dbb2ab6c823ae21d041b46910c8f8cd844b",
@@ -649,66 +644,6 @@
             "index": "pypi",
             "markers": "python_version >= '3.7'",
             "version": "==9.1.1"
-=======
-                "sha256:0462b1496505a3462d0f35dc1c4d7b54069747d65d00ef48e736acda2c8cbdff",
-                "sha256:186f7e04248103482ea6354af6d5bcedb62941ee08f7f788a1c7707bc720c66f",
-                "sha256:19e9adb3f22d4c416e7cd79b01375b17159d6990003633ff1d8377e21b7f1b21",
-                "sha256:28444cb6ad49726127d6b340217f0627abc8732f1194fd5352dec5e6a0105635",
-                "sha256:2872f2d7846cf39b3dbff64bc1104cc48c76145854256451d33c5faa55c04d1a",
-                "sha256:2cc6b86ece42a11f16f55fe8903595eff2b25e0358dec635d0a701ac9586588f",
-                "sha256:2d7e91b4379f7a76b31c2dda84ab9e20c6220488e50f7822e59dac36b0cd92b1",
-                "sha256:2fa6dd2661838c66f1a5473f3b49ab610c98a128fc08afbe81b91a1f0bf8c51d",
-                "sha256:32bec7423cdf25c9038fef614a853c9d25c07590e1a870ed471f47fb80b244db",
-                "sha256:3855447d98cced8670aaa63683808df905e956f00348732448b5a6df67ee5849",
-                "sha256:3a04359f308ebee571a3127fdb1bd01f88ba6f6fb6d087f8dd2e0d9bff43f2a7",
-                "sha256:3a0d3e54ab1df9df51b914b2233cf779a5a10dfd1ce339d0421748232cea9876",
-                "sha256:44e7e4587392953e5e251190a964675f61e4dae88d1e6edbe9f36d6243547ff3",
-                "sha256:459307cacdd4138edee3875bbe22a2492519e060660eaf378ba3b405d1c66317",
-                "sha256:4ce90f8a24e1c15465048959f1e94309dfef93af272633e8f37361b824532e91",
-                "sha256:50bd5f1ebafe9362ad622072a1d2f5850ecfa44303531ff14353a4059113b12d",
-                "sha256:522ff4ac3aaf839242c6f4e5b406634bfea002469656ae8358644fc6c4856a3b",
-                "sha256:552912dbca585b74d75279a7570dd29fa43b6d93594abb494ebb31ac19ace6bd",
-                "sha256:5d6c9049c6274c1bb565021367431ad04481ebb54872edecfcd6088d27edd6ed",
-                "sha256:697a06bdcedd473b35e50a7e7506b1d8ceb832dc238a336bd6f4f5aa91a4b500",
-                "sha256:71671503e3015da1b50bd18951e2f9daf5b6ffe36d16f1eb2c45711a301521a7",
-                "sha256:723bd25051454cea9990203405fa6b74e043ea76d4968166dfd2569b0210886a",
-                "sha256:764d2c0daf9c4d40ad12fbc0abd5da3af7f8aa11daf87e4fa1b834000f4b6b0a",
-                "sha256:787bb0169d2385a798888e1122c980c6eff26bf941a8ea79747d35d8f9210ca0",
-                "sha256:7f771e7219ff04b79e231d099c0a28ed83aa82af91fd5fa9fdb28f5b8d5addaf",
-                "sha256:847e8d1017c741c735d3cd1883fa7b03ded4f825a6e5fcb9378fd813edee995f",
-                "sha256:84efb46e8d881bb06b35d1d541aa87f574b58e87f781cbba8d200daa835b42e1",
-                "sha256:898f1d306298ff40dc1b9ca24824f0488f6f039bc0e25cfb549d3195ffa17088",
-                "sha256:8b451d6ead6e3500b6ce5c7916a43d8d8d25ad74b9102a629baccc0808c54971",
-                "sha256:8f06be50669087250f319b706decf69ca71fdecd829091a37cc89398ca4dc17a",
-                "sha256:92a23b0431941a33242b1f0ce6c88a952e09feeea9af4e8be48236a68ffe2205",
-                "sha256:93139acd8109edcdeffd85e3af8ae7d88b258b3a1e13a038f542b79b6d255c54",
-                "sha256:98533fd7fa764e5f85eebe56c8e4094db912ccbe6fbf3a58778d543cadd0db08",
-                "sha256:9f665d1e6474af9f9da5e86c2a3a2d2d6204e04d5af9c06b9d42afa6ebde3f21",
-                "sha256:b059ac2c4c7a97daafa7dc850b43b2d3667def858a4f112d1aa082e5c3d6cf7d",
-                "sha256:b1be1c872b9b5fcc229adeadbeb51422a9633abd847c0ff87dc4ef9bb184ae08",
-                "sha256:b7cf63d2c6928b51d35dfdbda6f2c1fddbe51a6bc4a9d4ee6ea0e11670dd981e",
-                "sha256:bc2e3069569ea9dbe88d6b8ea38f439a6aad8f6e7a6283a38edf61ddefb3a9bf",
-                "sha256:bcf1207e2f2385a576832af02702de104be71301c2696d0012b1b93fe34aaa5b",
-                "sha256:ca26ba5767888c84bf5a0c1a32f069e8204ce8c21d00a49c90dabeba00ce0145",
-                "sha256:cbe68deb8580462ca0d9eb56a81912f59eb4542e1ef8f987405e35a0179f4ea2",
-                "sha256:d6caf3cd38449ec3cd8a68b375e0c6fe4b6fd04edb6c9766b55ef84a6e8ddf2d",
-                "sha256:d72967b06be9300fed5cfbc8b5bafceec48bf7cdc7dab66b1d2549035287191d",
-                "sha256:d889b53ae2f030f756e61a7bff13684dcd77e9af8b10c6048fb2c559d6ed6eaf",
-                "sha256:de596695a75496deb3b499c8c4f8e60376e0516e1a774e7bc046f0f48cd620ad",
-                "sha256:e6a90167bcca1216606223a05e2cf991bb25b14695c518bc65639463d7db722d",
-                "sha256:ed2d9c0704f2dc4fa980b99d565c0c9a543fe5101c25b3d60488b8ba80f0cce1",
-                "sha256:ee7810cf7c83fa227ba9125de6084e5e8b08c59038a7b2c9045ef4dde61663b4",
-                "sha256:f0b4b06da13275bc02adfeb82643c4a6385bd08d26f03068c2796f60d125f6f2",
-                "sha256:f11c9102c56ffb9ca87134bd025a43d2aba3f1155f508eff88f694b33a9c6d19",
-                "sha256:f5bb289bb835f9fe1a1e9300d011eef4d69661bb9b34d5e196e5e82c4cb09b37",
-                "sha256:f6d3d4c905e26354e8f9d82548475c46d8e0889538cb0657aa9c6f0872a37aa4",
-                "sha256:fcb59711009b0168d6ee0bd8fb5eb259c4ab1717b2f538bbf36bacf207ef7a68",
-                "sha256:fd2a5403a75b54661182b75ec6132437a181209b901446ee5724b589af8edef1"
-            ],
-            "index": "pypi",
-            "markers": "python_version >= '3.8'",
-            "version": "==10.0.1"
->>>>>>> b621c23a
         },
         "prompt-toolkit": {
             "hashes": [
@@ -975,13 +910,8 @@
                 "sha256:94a757d178c9be92ef5539b8840d48dc9cf1b2709c9d6b588232a055c524458b"
             ],
             "index": "pypi",
-<<<<<<< HEAD
             "markers": "python_version >= '2.7' and python_version not in '3.0, 3.1, 3.2, 3.3, 3.4, 3.5'",
             "version": "==1.26.17"
-=======
-            "markers": "python_version >= '2.7' and python_version not in '3.0, 3.1, 3.2, 3.3, 3.4' and python_version < '4'",
-            "version": "==1.26.9"
->>>>>>> b621c23a
         },
         "wcwidth": {
             "hashes": [
